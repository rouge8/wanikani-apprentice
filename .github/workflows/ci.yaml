---
name: CI

on:
  push:
    branches:
      - main
  pull_request:
    branches:
      - main
  workflow_dispatch:

jobs:
  tox:
    name: ${{ matrix.toxenv }}
    runs-on: ubuntu-latest
    env:
      TOXENV: ${{ matrix.toxenv }}

    strategy:
      fail-fast: false
      matrix:
        toxenv:
          - py310,test-coverage
          - lint
          - mypy

    steps:
      - uses: actions/checkout@v2
      - uses: actions/setup-python@v2
        with:
          python-version: "3.10"
      - name: Generate the cache suffix
        id: cache-suffix
        run: |
          echo ::set-output name=cache-suffix::${TOXENV//,/-}
      - uses: actions/cache@v2
        with:
          path: |
            ~/.cache/pip
            ~/.cache/pre-commit
            .mypy_cache
<<<<<<< HEAD
          key: ${{ runner.os }}-pip-${{ matrix.toxenv }}
=======
          key: ${{ runner.os }}-pip-${{ steps.cache-suffix.outputs.cache-suffix }}
>>>>>>> c7d0fc28
      - name: Install dependencies
        run: |
          set -xe
          python -VV
          python -m pip install --upgrade pip setuptools wheel
          python -m pip install --upgrade virtualenv tox
      - name: tox
        run: python -m tox

  pip-compile:
    name: pip-compile
    runs-on: ubuntu-latest

    steps:
      - uses: actions/checkout@v2
      - uses: actions/setup-python@v2
        with:
          python-version: "3.10"
      - uses: actions/cache@v2
        with:
          path: ~/.cache/pip
          key: ${{ runner.os }}-pip-compile
      - name: Install dependencies
        run: |
          set -xe
          python -VV
          python -m pip install --upgrade pip setuptools wheel
          python -m pip install --upgrade virtualenv tox
      - name: tox
        # Verify requirements.txt is up to date
        run: python -m tox -e pip-compile && git diff --exit-code

  deploy:
    name: Deploy
    needs: [tox, pip-compile]
    runs-on: ubuntu-latest
    if: github.event_name == 'push' && github.ref == 'refs/heads/main'
    env:
      FLY_API_TOKEN: ${{ secrets.FLY_API_TOKEN }}
    steps:
      - uses: actions/checkout@v2
      - uses: superfly/flyctl-actions@1.1
        env:
          DOCKER_BUILDKIT: 1
        with:
          args: deploy
      - name: Sentry Release
        uses: getsentry/action-release@v1.1.6
        env:
          SENTRY_AUTH_TOKEN: ${{ secrets.SENTRY_AUTH_TOKEN }}
          SENTRY_ORG: rouge8
          SENTRY_PROJECT: wanikani-apprentice
        with:
          environment: prod<|MERGE_RESOLUTION|>--- conflicted
+++ resolved
@@ -40,11 +40,7 @@
             ~/.cache/pip
             ~/.cache/pre-commit
             .mypy_cache
-<<<<<<< HEAD
-          key: ${{ runner.os }}-pip-${{ matrix.toxenv }}
-=======
           key: ${{ runner.os }}-pip-${{ steps.cache-suffix.outputs.cache-suffix }}
->>>>>>> c7d0fc28
       - name: Install dependencies
         run: |
           set -xe
