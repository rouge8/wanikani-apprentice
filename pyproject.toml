--- conflicted
+++ resolved
@@ -37,7 +37,7 @@
 [tool.mypy]
 strict = true
 allow_redefinition = true
-<<<<<<< HEAD
+warn_unreachable = true
 
 [[tool.mypy.overrides]]
 module = "babel.*"
@@ -48,7 +48,4 @@
 ignore_missing_imports = true
 
 [tool.pyright]
-venv = "wanikani-apprentice"
-=======
-warn_unreachable = true
->>>>>>> 1c2fbaa4
+venv = "wanikani-apprentice"